--- conflicted
+++ resolved
@@ -17,10 +17,10 @@
 trie implementation.
 
 All methods of 'TrieKey' can be derived automatically using
-a 'Generic' instance.
+a 'GHC.Generics.Generic' instance.
 
 @
-data Demo = DemoC1 'Int' | DemoC2 'Int' 'Char'  deriving 'Generic'
+data Demo = DemoC1 'Int' | DemoC2 'Int' 'Char'  deriving 'GHC.Generics.Generic'
 
 instance 'TrieKey' Demo
 @
@@ -42,11 +42,11 @@
 
   -- ** Updates
   , alter
-  , at
   , insert
   , insertWith
   , insertWith'
   , delete
+  , at 
 
   -- ** Queries
   , member
@@ -62,13 +62,10 @@
   , traverseWithKey
   , mapMaybe
   , mapMaybeWithKey
-<<<<<<< HEAD
-
-  -- ** Combining maps
-=======
   , filter
   , filterWithKey
->>>>>>> 0f517310
+
+  -- ** Combining maps
   , union
   , unionWith
   , unionWithKey
@@ -124,16 +121,12 @@
 lookup = trieLookup
 {-# INLINE lookup #-}
 
-<<<<<<< HEAD
--- | Insert an element into a trie
-=======
 -- | Lens for the value at a given key
 at :: (Functor f, TrieKey k) => k -> (Maybe a -> f (Maybe a)) -> Trie k a -> f (Trie k a)
 at = trieAt
 {-# INLINE at #-}
 
--- | Insert element into trie
->>>>>>> 0f517310
+-- | Insert an element into a trie
 insert :: TrieKey k => k -> a -> Trie k a -> Trie k a
 insert = trieInsert
 {-# INLINE insert #-}
@@ -154,14 +147,11 @@
 mapMaybeWithKey = trieMapMaybeWithKey
 {-# INLINE mapMaybeWithKey #-}
 
-<<<<<<< HEAD
--- | Fold a trie with a function of the value
-=======
 -- | Filter the values of a trie with the given predicate.
 filter :: TrieKey k => (a -> Bool) -> Trie k a -> Trie k a
 filter p = filterWithKey (const p)
 
--- | Version of 'filter' where predicate also gets key.
+-- | Version of 'filter' where the predicate also gets the key.
 filterWithKey :: TrieKey k => (k -> a -> Bool) -> Trie k a -> Trie k a
 filterWithKey p = mapMaybeWithKey aux
   where
@@ -170,8 +160,7 @@
     | otherwise = Nothing
 
 
--- | Fold a trie with a function of both key and value.
->>>>>>> 0f517310
+-- | Fold a trie with a function of the value
 fold :: TrieKey k => (a -> r -> r) -> r -> Trie k a -> r
 fold = trieFoldWithKey . const
 {-# INLINE fold #-}
